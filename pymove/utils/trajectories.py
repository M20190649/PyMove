--- conflicted
+++ resolved
@@ -328,8 +328,4 @@
                (bbox_tuple[2], bbox_tuple[3]), (bbox_tuple[2], bbox_tuple[1]),
                (bbox_tuple[0], bbox_tuple[1])]
     folium.PolyLine(points_, weight=3, color=color).add_to(m)
-<<<<<<< HEAD
-    m.save(file)
-=======
-    m.save(file)
->>>>>>> f395a525
+    m.save(file)