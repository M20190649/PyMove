import time

<<<<<<< HEAD
import pandas as pd
from numpy import array, nan
from shapely.geometry import Polygon
=======
from numpy import nan
>>>>>>> d83c83c5
from pandas import DataFrame, Timestamp
from pymove import MoveDataFrame, semantic
from pandas.testing import assert_frame_equal
<<<<<<< HEAD
from numpy.testing import assert_array_equal
=======
>>>>>>> d83c83c5

from pymove.utils.constants import (
    BLOCK,
    DATETIME,
    LATITUDE,
    LONGITUDE,
    SEGMENT_STOP,
    TRAJ_ID,
)

list_data = [
    [39.984094, 116.319236, '2008-10-23 05:53:05', 1],
    [39.984198, 116.319322, '2008-10-23 05:53:06', 1],
    [39.984224, 116.319402, '2008-10-23 05:53:11', 1],
    [39.984211, 116.319389, '2008-10-23 05:53:16', 1],
    [39.984217, 116.319422, '2008-10-23 05:53:21', 1],
    [39.984710, 116.319865, '2008-10-23 05:53:23', 1],
    [39.984674, 116.319810, '2008-10-23 05:53:28', 1],
    [39.984623, 116.319773, '2008-10-23 05:53:33', 1],
    [39.984606, 116.319732, '2008-10-23 05:53:38', 1],
    [39.984555, 116.319728, '2008-10-23 05:53:43', 1]
]

list_data_2 = [
    [39.984094, 116.319236, '2008-10-23 05:53:03', 1],
    [39.984710, 116.319865, '2008-10-23 05:53:13', 1],
    [39.984710, 116.319865, '2008-10-23 05:53:23', 1],
    [39.984710, 116.319865, '2008-10-23 05:53:33', 1],
    [39.984710, 116.319865, '2008-10-23 05:53:43', 1],
    [39.984674, 116.319810, '2008-10-23 05:53:53', 1],
    [39.984710, 116.319865, '2008-10-23 05:54:03', 1],
    [39.984710, 116.319865, '2008-10-23 05:54:13', 1],
    [39.984710, 116.319865, '2008-10-23 05:54:23', 1],
    [39.984555, 116.319728, '2008-10-23 05:54:33', 1]
]


def _default_move_df(data=None):
    if data is None:
        data = list_data
    return MoveDataFrame(
        data=data,
        latitude=LATITUDE,
        longitude=LONGITUDE,
        datetime=DATETIME,
        traj_id=TRAJ_ID,
    )


def test_end_create_operation():
    move_df = _default_move_df()
    expected = DataFrame(
        data=[
            [39.984094, 116.319236, Timestamp('2008-10-23 05:53:05'), 1],
            [39.984198, 116.319322, Timestamp('2008-10-23 05:53:06'), 1],
            [39.984224, 116.319402, Timestamp('2008-10-23 05:53:11'), 1],
            [39.984211, 116.319389, Timestamp('2008-10-23 05:53:16'), 1],
            [39.984217, 116.319422, Timestamp('2008-10-23 05:53:21'), 1],
            [39.984710, 116.319865, Timestamp('2008-10-23 05:53:23'), 1],
            [39.984674, 116.319810, Timestamp('2008-10-23 05:53:28'), 1],
            [39.984623, 116.319773, Timestamp('2008-10-23 05:53:33'), 1],
            [39.984606, 116.319732, Timestamp('2008-10-23 05:53:38'), 1],
            [39.984555, 116.319728, Timestamp('2008-10-23 05:53:43'), 1]
        ],
        columns=['lat', 'lon', 'datetime', 'id'],
        index=[0, 1, 2, 3, 4, 5, 6, 7, 8, 9],
    )

    new_move_df = semantic._end_create_operation(move_df, 'lat', time.time(), False)

    assert_frame_equal(new_move_df, expected)

    semantic._end_create_operation(move_df, 'lat', time.time(), True)

    assert_frame_equal(move_df, expected)


def test_process_simple_filter():
    move_df = _default_move_df()

    expected = DataFrame(
        data=[
            [39.984094, 116.319236, Timestamp('2008-10-23 05:53:05'), 1, False],
            [39.984198, 116.319322, Timestamp('2008-10-23 05:53:06'), 1, True],
            [39.984224, 116.319402, Timestamp('2008-10-23 05:53:11'), 1, True],
            [39.984211, 116.319389, Timestamp('2008-10-23 05:53:16'), 1, True],
            [39.984217, 116.319422, Timestamp('2008-10-23 05:53:21'), 1, True],
            [39.984710, 116.319865, Timestamp('2008-10-23 05:53:23'), 1, True],
            [39.984674, 116.319810, Timestamp('2008-10-23 05:53:28'), 1, True],
            [39.984623, 116.319773, Timestamp('2008-10-23 05:53:33'), 1, True],
            [39.984606, 116.319732, Timestamp('2008-10-23 05:53:38'), 1, True],
            [39.984555, 116.319728, Timestamp('2008-10-23 05:53:43'), 1, True]
        ],
        columns=['lat', 'lon', 'datetime', 'id', 'new_label'],
        index=[0, 1, 2, 3, 4, 5, 6, 7, 8, 9],
    )

    new_move_df = semantic._process_simple_filter(move_df,
                                                  'new_label',
                                                  'lat',
                                                  39.984217,
                                                  time.time(),
                                                  False
                                                  )

    assert_frame_equal(new_move_df, expected)

    semantic._process_simple_filter(move_df,
                                    'new_label',
                                    'lat',
                                    39.984217,
                                    time.time(),
                                    True)

    assert_frame_equal(move_df, expected)


def test_create_or_update_out_of_the_bbox():
    bbox = (39.984217, 116.319236, 39.98471, 116.319865)
    move_df = _default_move_df()

    expected = DataFrame(
        data=[
            [39.984094, 116.319236, Timestamp('2008-10-23 05:53:05'), 1, True],
            [39.984198, 116.319322, Timestamp('2008-10-23 05:53:06'), 1, True],
            [39.984224, 116.319402, Timestamp('2008-10-23 05:53:11'), 1, False],
            [39.984211, 116.319389, Timestamp('2008-10-23 05:53:16'), 1, True],
            [39.984217, 116.319422, Timestamp('2008-10-23 05:53:21'), 1, False],
            [39.984710, 116.319865, Timestamp('2008-10-23 05:53:23'), 1, False],
            [39.984674, 116.319810, Timestamp('2008-10-23 05:53:28'), 1, False],
            [39.984623, 116.319773, Timestamp('2008-10-23 05:53:33'), 1, False],
            [39.984606, 116.319732, Timestamp('2008-10-23 05:53:38'), 1, False],
            [39.984555, 116.319728, Timestamp('2008-10-23 05:53:43'), 1, False]
        ],
        columns=['lat', 'lon', 'datetime', 'id', 'out_bbox'],
        index=[0, 1, 2, 3, 4, 5, 6, 7, 8, 9],
    )

    semantic.create_or_update_out_of_the_bbox(move_df, bbox)

    assert_frame_equal(move_df, expected)


def test_create_or_update_gps_deactivated_signal():
    move_df = _default_move_df()

    expected = DataFrame(
        data=[
            [1, 39.984094, 116.319236, Timestamp('2008-10-23 05:53:05'),
             nan, 1.0, nan, False],
            [1, 39.984198, 116.319322, Timestamp('2008-10-23 05:53:06'),
             1.0, 5.0, 6.0, True],
            [1, 39.984224, 116.319402, Timestamp('2008-10-23 05:53:11'),
             5.0, 5.0, 10.0, True],
            [1, 39.984211, 116.319389, Timestamp('2008-10-23 05:53:16'),
             5.0, 5.0, 10.0, True],
            [1, 39.984217, 116.319422, Timestamp('2008-10-23 05:53:21'),
             5.0, 2.0, 7.0, True],
            [1, 39.984710, 116.319865, Timestamp('2008-10-23 05:53:23'),
             2.0, 5.0, 7.0, True],
            [1, 39.984674, 116.319810, Timestamp('2008-10-23 05:53:28'),
             5.0, 5.0, 10.0, True],
            [1, 39.984623, 116.319773, Timestamp('2008-10-23 05:53:33'),
             5.0, 5.0, 10.0, True],
            [1, 39.984606, 116.319732, Timestamp('2008-10-23 05:53:38'),
             5.0, 5.0, 10.0, True],
            [1, 39.984555, 116.319728, Timestamp('2008-10-23 05:53:43'),
             5.0, nan, nan, True]
        ],
        columns=['id',
                 'lat',
                 'lon',
                 'datetime',
                 'time_to_prev',
                 'time_to_next',
                 'time_prev_to_next',
                 'deactivated_signal'],
        index=[0, 1, 2, 3, 4, 5, 6, 7, 8, 9],
    )

    new_move_df = semantic.create_or_update_gps_deactivated_signal(
        move_df, max_time_between_adj_points=5.0, inplace=False)

    assert_frame_equal(new_move_df, expected)

    semantic.create_or_update_gps_deactivated_signal(move_df,
                                                     max_time_between_adj_points=5.0)

    assert_frame_equal(move_df, expected)


def test_create_or_update_gps_jump():
    move_df = _default_move_df()

    expected = DataFrame(
        data=[
            [1, 39.984094, 116.319236, Timestamp('2008-10-23 05:53:05'),
             nan, 13.690153, nan, True],
            [1, 39.984198, 116.319322, Timestamp('2008-10-23 05:53:06'),
             13.690153, 7.403788, 20.223428, True],
            [1, 39.984224, 116.319402, Timestamp('2008-10-23 05:53:11'),
             7.403788, 1.821083, 5.888579, True],
            [1, 39.984211, 116.319389, Timestamp('2008-10-23 05:53:16'),
             1.821083, 2.889671, 1.873356, False],
            [1, 39.984217, 116.319422, Timestamp('2008-10-23 05:53:21'),
             2.889671, 66.555997, 68.727260, True],
            [1, 39.984710, 116.319865, Timestamp('2008-10-23 05:53:23'),
             66.555997, 6.162987, 60.622358, True],
            [1, 39.984674, 116.319810, Timestamp('2008-10-23 05:53:28'),
             6.162987, 6.488225, 12.450907, True],
            [1, 39.984623, 116.319773, Timestamp('2008-10-23 05:53:33'),
             6.488225, 3.971848, 10.066577, True],
            [1, 39.984606, 116.319732, Timestamp('2008-10-23 05:53:38'),
             3.971848, 5.681172, 8.477733, True],
            [1, 39.984555, 116.319728, Timestamp('2008-10-23 05:53:43'),
             5.681172, nan, nan, True]
        ],
        columns=['id',
                 'lat',
                 'lon',
                 'datetime',
                 'dist_to_prev',
                 'dist_to_next',
                 'dist_prev_to_next',
                 'gps_jump'],
        index=[0, 1, 2, 3, 4, 5, 6, 7, 8, 9],
    )

    new_move_df = semantic.create_or_update_gps_jump(move_df,
                                                     max_dist_between_adj_points=5.0,
                                                     inplace=False)

    assert_frame_equal(new_move_df, expected)

    semantic.create_or_update_gps_jump(move_df, max_dist_between_adj_points=5.0)

    assert_frame_equal(move_df, expected)


def test_create_or_update_short_trajectory():
    move_df = _default_move_df()
    move_df.at[[6, 7, 8, 9], 'id'] = 2

    expected = DataFrame(
        data=[
            [1, 39.984094, 116.319236, Timestamp('2008-10-23 05:53:05'),
             nan, nan, nan, 1, False],
            [1, 39.984198, 116.319322, Timestamp('2008-10-23 05:53:06'),
             13.690153, 1.0, 13.690153, 1, False],
            [1, 39.984224, 116.319402, Timestamp('2008-10-23 05:53:11'),
             7.403788, 5.0, 1.480758, 1, False],
            [1, 39.984211, 116.319389, Timestamp('2008-10-23 05:53:16'),
             1.821083, 5.0, 0.364217, 1, False],
            [1, 39.984217, 116.319422, Timestamp('2008-10-23 05:53:21'),
             2.889671, 5.0, 0.577934, 1, False],
            [1, 39.984710, 116.319865, Timestamp('2008-10-23 05:53:23'),
             66.555997, 2.0, 33.277998, 1, False],
            [2, 39.984674, 116.319810, Timestamp('2008-10-23 05:53:28'),
             nan, nan, nan, 2, True],
            [2, 39.984623, 116.319773, Timestamp('2008-10-23 05:53:33'),
             6.488225, 5.0, 1.297645, 2, True],
            [2, 39.984606, 116.319732, Timestamp('2008-10-23 05:53:38'),
             3.971848, 5.0, 0.794370, 2, True],
            [2, 39.984555, 116.319728, Timestamp('2008-10-23 05:53:43'),
             5.681172, 5.0, 1.136234, 2, True]
        ],
        columns=['id',
                 'lat',
                 'lon',
                 'datetime',
                 'dist_to_prev',
                 'time_to_prev',
                 'speed_to_prev',
                 'tid_part',
                 'short_traj'],
        index=[0, 1, 2, 3, 4, 5, 6, 7, 8, 9],
    )

    new_move_df = semantic.create_or_update_short_trajectory(move_df,
                                                             k_segment_max=4,
                                                             inplace=False)

    assert_frame_equal(new_move_df, expected)

    assert ('short_traj' not in move_df)

    semantic.create_or_update_short_trajectory(move_df, k_segment_max=4)

    assert_frame_equal(move_df, expected)


def test_create_or_update_gps_block_signal():
    move_df = _default_move_df(list_data_2)

    cols = [
        'tid_part', 'id', 'lat', 'lon', 'datetime',
        'dist_to_prev', 'time_to_prev', 'speed_to_prev', 'block_signal'
    ]
    expected = DataFrame(data=[
        [1, 1, 39.984094, 116.319236, Timestamp('2008-10-23 05:53:03'),
         nan, nan, nan, False],
        [2, 1, 39.98471, 116.319865, Timestamp('2008-10-23 05:53:13'),
         nan, nan, nan, True],
        [2, 1, 39.98471, 116.319865, Timestamp('2008-10-23 05:53:23'),
         0.0, 10.0, 0.0, True],
        [2, 1, 39.98471, 116.319865, Timestamp('2008-10-23 05:53:33'),
         0.0, 10.0, 0.0, True],
        [2, 1, 39.98471, 116.319865, Timestamp('2008-10-23 05:53:43'),
         0.0, 10.0, 0.0, True],
        [3, 1, 39.984674, 116.31981, Timestamp('2008-10-23 05:53:53'),
         nan, nan, nan, False],
        [4, 1, 39.98471, 116.319865, Timestamp('2008-10-23 05:54:03'),
         nan, nan, nan, True],
        [4, 1, 39.98471, 116.319865, Timestamp('2008-10-23 05:54:13'),
         0.0, 10.0, 0.0, True],
        [4, 1, 39.98471, 116.319865, Timestamp('2008-10-23 05:54:23'),
         0.0, 10.0, 0.0, True],
        [5, 1, 39.984555, 116.319728, Timestamp('2008-10-23 05:54:33'),
         nan, nan, nan, False],
    ], columns=cols, index=[0, 1, 2, 3, 4, 5, 6, 7, 8, 9]
    )

    new_move_df = semantic.create_or_update_gps_block_signal(
        move_df, max_time_stop=15, inplace=False
    )

    assert_frame_equal(new_move_df, expected)

    assert BLOCK not in move_df

    semantic.create_or_update_gps_block_signal(move_df, max_time_stop=15)

    assert_frame_equal(move_df, expected)


def test_filter_block_signal_by_repeated_amount_of_points():
<<<<<<< HEAD
    move_df = _default_move_df()

    expected = ['id',
                'lat',
                'lon',
                'datetime',
                'dist_to_prev',
                'time_to_prev',
                'speed_to_prev',
                'block_signal']

    new_move_df = semantic.filter_block_signal_by_repeated_amount_of_points(move_df, 
                                                       inplace=False)
    
    assert(new_move_df.empty)
    
    assert_array_equal(new_move_df.columns, expected)

    new_move_df = semantic.filter_block_signal_by_repeated_amount_of_points(move_df, 
                                                                            filter_out=True,
                                                                            inplace=False)
    
    assert(new_move_df.empty)
    
    assert_array_equal(new_move_df.columns, expected)

    semantic.filter_block_signal_by_repeated_amount_of_points(move_df, 
                                                              inplace=True)
    
    assert(move_df.empty)


def test_filter_block_signal_by_time():
    move_df = _default_move_df()

    expected = ['id',
                'lat',
                'lon',
                'datetime',
                'dist_to_prev',
                'time_to_prev',
                'speed_to_prev',
                'block_signal']  

    new_move_df = semantic.filter_block_signal_by_time(move_df, 
                                                       inplace=False)
    
    assert(new_move_df.empty)
    
    assert_array_equal(new_move_df.columns, expected)

    new_move_df = semantic.filter_block_signal_by_time(move_df, 
                                                       filter_out=True,
                                                       inplace=False)
    
    assert(new_move_df.empty)
    
    assert_array_equal(new_move_df.columns, expected)

    semantic.filter_block_signal_by_time(move_df, inplace=True)
    
    assert(move_df.empty)
    
    assert_array_equal(move_df.columns, expected)


def test_filter_longer_time_to_stop_segment_by_id():

    move_df = _default_move_df()   
    
    expected = ['segment_stop', 
                'id', 
                'lat', 
                'lon', 
                'datetime', 
                'dist_to_prev',
                'time_to_prev', 
                'speed_to_prev', 
                'stop']           
    
    new_move_df = semantic.filter_longer_time_to_stop_segment_by_id(move_df, 
                                                                    inplace=False)
    
    assert(new_move_df.empty)
    
    assert_array_equal(new_move_df.columns, expected)

    new_move_df = semantic.filter_longer_time_to_stop_segment_by_id(move_df, 
                                                                    filter_out=True,
                                                                    inplace=False)
    
    assert(new_move_df.empty)
    
    assert_array_equal(new_move_df.columns, expected)

    semantic.filter_longer_time_to_stop_segment_by_id(move_df, inplace=True)
    
    assert(move_df.empty)
    
    assert_array_equal(move_df.columns, expected)
=======
    move_df = _default_move_df(list_data_2)

    cols = [
        'tid_part', 'id', 'lat', 'lon', 'datetime',
        'dist_to_prev', 'time_to_prev', 'speed_to_prev', 'block_signal'
    ]
    expected = DataFrame(data=[
        [1, 1, 39.984094, 116.319236, Timestamp('2008-10-23 05:53:03'),
         nan, nan, nan, False],
        [3, 1, 39.984674, 116.31981, Timestamp('2008-10-23 05:53:53'),
         nan, nan, nan, False],
        [4, 1, 39.98471, 116.319865, Timestamp('2008-10-23 05:54:03'),
         nan, nan, nan, True],
        [4, 1, 39.98471, 116.319865, Timestamp('2008-10-23 05:54:13'),
         0.0, 10.0, 0.0, True],
        [4, 1, 39.98471, 116.319865, Timestamp('2008-10-23 05:54:23'),
         0.0, 10.0, 0.0, True],
        [5, 1, 39.984555, 116.319728, Timestamp('2008-10-23 05:54:33'),
         nan, nan, nan, False],
    ], columns=cols, index=[0, 5, 6, 7, 8, 9]
    )

    new_move_df = semantic.filter_block_signal_by_repeated_amount_of_points(
        move_df, max_time_stop=15, amount_max_of_points_stop=3, inplace=False
    )

    assert_frame_equal(new_move_df, expected)

    assert BLOCK not in move_df

    semantic.filter_block_signal_by_repeated_amount_of_points(
        move_df, max_time_stop=15, amount_max_of_points_stop=3,
        filter_out=True, inplace=True
    )
    expected = DataFrame(data=[
        [2, 1, 39.98471, 116.319865, Timestamp('2008-10-23 05:53:13'),
         nan, nan, nan, True],
        [2, 1, 39.98471, 116.319865, Timestamp('2008-10-23 05:53:23'),
         0.0, 10.0, 0.0, True],
        [2, 1, 39.98471, 116.319865, Timestamp('2008-10-23 05:53:33'),
         0.0, 10.0, 0.0, True],
        [2, 1, 39.98471, 116.319865, Timestamp('2008-10-23 05:53:43'),
         0.0, 10.0, 0.0, True],
    ], columns=cols, index=[1, 2, 3, 4]
    )

    assert_frame_equal(move_df, expected)


def test_filter_block_signal_by_time():
    move_df = _default_move_df(list_data_2)
    cols = [
        'tid_part', 'id', 'lat', 'lon', 'datetime',
        'dist_to_prev', 'time_to_prev', 'speed_to_prev', 'block_signal'
    ]

    expected = DataFrame(data=[
        [1, 1, 39.984094, 116.319236, Timestamp('2008-10-23 05:53:03'), nan, nan, nan,
         False],
        [3, 1, 39.984674, 116.31981, Timestamp('2008-10-23 05:53:53'), nan, nan, nan,
         False],
        [5, 1, 39.984555, 116.319728, Timestamp('2008-10-23 05:54:33'), nan, nan, nan,
         False],
    ], columns=cols, index=[0, 5, 9]
    )

    new_move_df = semantic.filter_block_signal_by_time(
        move_df, max_time_stop=15, inplace=False
    )
    assert_frame_equal(new_move_df, expected)
    assert BLOCK not in move_df

    semantic.filter_block_signal_by_time(
        move_df, max_time_stop=15, filter_out=True, inplace=True
    )
    expected = DataFrame(data=[
        [2, 1, 39.98471, 116.319865, Timestamp('2008-10-23 05:53:13'), nan, nan, nan,
         True],
        [2, 1, 39.98471, 116.319865, Timestamp('2008-10-23 05:53:23'), 0.0, 10.0, 0.0,
         True],
        [2, 1, 39.98471, 116.319865, Timestamp('2008-10-23 05:53:33'), 0.0, 10.0, 0.0,
         True],
        [2, 1, 39.98471, 116.319865, Timestamp('2008-10-23 05:53:43'), 0.0, 10.0, 0.0,
         True],
        [4, 1, 39.98471, 116.319865, Timestamp('2008-10-23 05:54:03'), nan, nan, nan,
         True],
        [4, 1, 39.98471, 116.319865, Timestamp('2008-10-23 05:54:13'), 0.0, 10.0, 0.0,
         True],
        [4, 1, 39.98471, 116.319865, Timestamp('2008-10-23 05:54:23'), 0.0, 10.0, 0.0,
         True],
    ], columns=cols, index=[1, 2, 3, 4, 6, 7, 8]
    )
    assert_frame_equal(move_df, expected)


def test_filter_longer_time_to_stop_segment_by_id():
    move_df = _default_move_df(list_data_2)
    cols = [
        'segment_stop', 'id', 'lat', 'lon', 'datetime',
        'dist_to_prev', 'time_to_prev', 'speed_to_prev', 'stop'
    ]

    expected = DataFrame(data=[
        [1, 1, 39.984094, 116.319236, Timestamp('2008-10-23 05:53:03'), nan, nan, nan,
         False],
        [3, 1, 39.984674, 116.31981, Timestamp('2008-10-23 05:53:53'), nan, nan, nan,
         False],
        [4, 1, 39.98471, 116.319865, Timestamp('2008-10-23 05:54:03'), nan, nan, nan,
         True],
        [4, 1, 39.98471, 116.319865, Timestamp('2008-10-23 05:54:13'), 0.0, 10.0, 0.0,
         True],
        [4, 1, 39.98471, 116.319865, Timestamp('2008-10-23 05:54:23'), 0.0, 10.0, 0.0,
         True],
        [5, 1, 39.984555, 116.319728, Timestamp('2008-10-23 05:54:33'), nan, nan, nan,
         False],
    ], columns=cols, index=[0, 5, 6, 7, 8, 9]
    )
    new_move_df = semantic.filter_longer_time_to_stop_segment_by_id(
        move_df, dist_radius=5, time_radius=10, inplace=False
    )

    assert_frame_equal(new_move_df, expected)
    assert SEGMENT_STOP not in move_df

    expected = DataFrame(data=[
        [2, 1, 39.98471, 116.319865, Timestamp('2008-10-23 05:53:13'),
         nan, nan, nan, True],
        [2, 1, 39.98471, 116.319865, Timestamp('2008-10-23 05:53:23'),
         0.0, 10.0, 0.0, True],
        [2, 1, 39.98471, 116.319865, Timestamp('2008-10-23 05:53:33'),
         0.0, 10.0, 0.0, True],
        [2, 1, 39.98471, 116.319865, Timestamp('2008-10-23 05:53:43'),
         0.0, 10.0, 0.0, True],
    ], columns=cols, index=[1, 2, 3, 4]
    )
    semantic.filter_longer_time_to_stop_segment_by_id(
        move_df, dist_radius=5, time_radius=10, filter_out=True, inplace=True
    )
    assert_frame_equal(move_df, expected)
>>>>>>> d83c83c5
<|MERGE_RESOLUTION|>--- conflicted
+++ resolved
@@ -1,20 +1,10 @@
 import time
 
-<<<<<<< HEAD
-import pandas as pd
-from numpy import array, nan
-from shapely.geometry import Polygon
-=======
 from numpy import nan
->>>>>>> d83c83c5
 from pandas import DataFrame, Timestamp
+from pandas.testing import assert_frame_equal
+
 from pymove import MoveDataFrame, semantic
-from pandas.testing import assert_frame_equal
-<<<<<<< HEAD
-from numpy.testing import assert_array_equal
-=======
->>>>>>> d83c83c5
-
 from pymove.utils.constants import (
     BLOCK,
     DATETIME,
@@ -350,108 +340,6 @@
 
 
 def test_filter_block_signal_by_repeated_amount_of_points():
-<<<<<<< HEAD
-    move_df = _default_move_df()
-
-    expected = ['id',
-                'lat',
-                'lon',
-                'datetime',
-                'dist_to_prev',
-                'time_to_prev',
-                'speed_to_prev',
-                'block_signal']
-
-    new_move_df = semantic.filter_block_signal_by_repeated_amount_of_points(move_df, 
-                                                       inplace=False)
-    
-    assert(new_move_df.empty)
-    
-    assert_array_equal(new_move_df.columns, expected)
-
-    new_move_df = semantic.filter_block_signal_by_repeated_amount_of_points(move_df, 
-                                                                            filter_out=True,
-                                                                            inplace=False)
-    
-    assert(new_move_df.empty)
-    
-    assert_array_equal(new_move_df.columns, expected)
-
-    semantic.filter_block_signal_by_repeated_amount_of_points(move_df, 
-                                                              inplace=True)
-    
-    assert(move_df.empty)
-
-
-def test_filter_block_signal_by_time():
-    move_df = _default_move_df()
-
-    expected = ['id',
-                'lat',
-                'lon',
-                'datetime',
-                'dist_to_prev',
-                'time_to_prev',
-                'speed_to_prev',
-                'block_signal']  
-
-    new_move_df = semantic.filter_block_signal_by_time(move_df, 
-                                                       inplace=False)
-    
-    assert(new_move_df.empty)
-    
-    assert_array_equal(new_move_df.columns, expected)
-
-    new_move_df = semantic.filter_block_signal_by_time(move_df, 
-                                                       filter_out=True,
-                                                       inplace=False)
-    
-    assert(new_move_df.empty)
-    
-    assert_array_equal(new_move_df.columns, expected)
-
-    semantic.filter_block_signal_by_time(move_df, inplace=True)
-    
-    assert(move_df.empty)
-    
-    assert_array_equal(move_df.columns, expected)
-
-
-def test_filter_longer_time_to_stop_segment_by_id():
-
-    move_df = _default_move_df()   
-    
-    expected = ['segment_stop', 
-                'id', 
-                'lat', 
-                'lon', 
-                'datetime', 
-                'dist_to_prev',
-                'time_to_prev', 
-                'speed_to_prev', 
-                'stop']           
-    
-    new_move_df = semantic.filter_longer_time_to_stop_segment_by_id(move_df, 
-                                                                    inplace=False)
-    
-    assert(new_move_df.empty)
-    
-    assert_array_equal(new_move_df.columns, expected)
-
-    new_move_df = semantic.filter_longer_time_to_stop_segment_by_id(move_df, 
-                                                                    filter_out=True,
-                                                                    inplace=False)
-    
-    assert(new_move_df.empty)
-    
-    assert_array_equal(new_move_df.columns, expected)
-
-    semantic.filter_longer_time_to_stop_segment_by_id(move_df, inplace=True)
-    
-    assert(move_df.empty)
-    
-    assert_array_equal(move_df.columns, expected)
-=======
     move_df = _default_move_df(list_data_2)
 
     cols = [
@@ -590,5 +478,4 @@
     semantic.filter_longer_time_to_stop_segment_by_id(
         move_df, dist_radius=5, time_radius=10, filter_out=True, inplace=True
     )
-    assert_frame_equal(move_df, expected)
->>>>>>> d83c83c5
+    assert_frame_equal(move_df, expected)