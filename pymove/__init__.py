"""
PyMove
======

Provides  processing and visualization of trajectories and other
spatial-temporal data

"""

from ._version import __version__
from .core import grid
from .core.dataframe import DaskMoveDataFrame, MoveDataFrame, PandasMoveDataFrame
from .models.pattern_mining import clustering
<<<<<<< HEAD
from .preprocessing import compression, filters, segmentation, stay_point_detection
from .semantic import semantic
from .utils import (
    constants,
    conversions,
    datetime,
    db,
    distances,
    math,
    mem,
    trajectories,
    transformations,
)
from .utils.trajectories import read_csv
from .visualization import visualization
=======
from .visualization import visualization
from .visualization import matplotlib
from .visualization import folium

from ._version import __version__
>>>>>>> 0132b181
<|MERGE_RESOLUTION|>--- conflicted
+++ resolved
@@ -11,7 +11,6 @@
 from .core import grid
 from .core.dataframe import DaskMoveDataFrame, MoveDataFrame, PandasMoveDataFrame
 from .models.pattern_mining import clustering
-<<<<<<< HEAD
 from .preprocessing import compression, filters, segmentation, stay_point_detection
 from .semantic import semantic
 from .utils import (
@@ -26,11 +25,7 @@
     transformations,
 )
 from .utils.trajectories import read_csv
-from .visualization import visualization
-=======
+# Refactoring visualization module
 from .visualization import visualization
 from .visualization import matplotlib
-from .visualization import folium
-
-from ._version import __version__
->>>>>>> 0132b181
+from .visualization import folium